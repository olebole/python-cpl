--- conflicted
+++ resolved
@@ -8,11 +8,8 @@
 from parameters import Parameter
 from frames import FrameConfig, Result, CplError
 from log import msg, lib_version
-<<<<<<< HEAD
 
 msg.domain = os.path.basename(sys.argv[0])
 msg.level = msg.OFF
-=======
->>>>>>> 05e20d9c
 
 Recipe.dir = '.'